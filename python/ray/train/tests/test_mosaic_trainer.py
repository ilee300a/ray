--- conflicted
+++ resolved
@@ -6,6 +6,7 @@
 import torchvision
 from torchvision import transforms, datasets
 
+import ray
 from ray.air.config import ScalingConfig
 import ray.train as train
 from ray.air import session
@@ -33,16 +34,6 @@
     BATCH_SIZE = 32
     model = ComposerClassifier(
         config.pop("model", torchvision.models.resnet18(num_classes=10))
-<<<<<<< HEAD
-=======
-    )
-
-    # prepare train/test dataset
-    mean = (0.507, 0.487, 0.441)
-    std = (0.267, 0.256, 0.276)
-    cifar10_transforms = transforms.Compose(
-        [transforms.ToTensor(), transforms.Normalize(mean, std)]
->>>>>>> b65ec0f8
     )
 
     # prepare train/test dataset
@@ -103,10 +94,7 @@
 
     # check train_iterations
     assert result["_training_iteration"][result.index[-1]] == 5
-<<<<<<< HEAD
     assert len(result) == 5
-=======
->>>>>>> b65ec0f8
 
     # check metrics/train/Accuracy has increased
     acc = list(result["metrics/train/Accuracy"])
