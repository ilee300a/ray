import pytest

import torch
import torch.utils.data

import torchvision
from torchvision import transforms, datasets

from ray.air.config import ScalingConfig
import ray.train as train
from ray.air import session


scaling_config = ScalingConfig(num_workers=2, use_gpu=False)


def trainer_init_per_worker(config):
    from torchmetrics.classification.accuracy import Accuracy
    from composer.core.evaluator import Evaluator
    from composer.models.tasks import ComposerClassifier
    import composer.optim

    BATCH_SIZE = 32
    model = ComposerClassifier(
        config.pop("model", torchvision.models.resnet18(num_classes=10))
    )

    # prepare train/test dataset
    mean = (0.507, 0.487, 0.441)
    std = (0.267, 0.256, 0.276)
    cifar10_transforms = transforms.Compose(
        [transforms.ToTensor(), transforms.Normalize(mean, std)]
    )

    data_directory = "~/data"
    train_dataset = torch.utils.data.Subset(
        datasets.CIFAR10(
            data_directory, train=True, download=True, transform=cifar10_transforms
        ),
        list(range(64)),
    )
    test_dataset = torch.utils.data.Subset(
        datasets.CIFAR10(
            data_directory, train=False, download=True, transform=cifar10_transforms
        ),
        list(range(64)),
    )

    batch_size_per_worker = BATCH_SIZE // session.get_world_size()
    train_dataloader = torch.utils.data.DataLoader(
        train_dataset, batch_size=batch_size_per_worker, shuffle=True
    )
    test_dataloader = torch.utils.data.DataLoader(
        test_dataset, batch_size=batch_size_per_worker, shuffle=True
    )

    train_dataloader = train.torch.prepare_data_loader(train_dataloader)
    test_dataloader = train.torch.prepare_data_loader(test_dataloader)

    evaluator = Evaluator(
        dataloader=test_dataloader, label="my_evaluator", metrics=Accuracy()
    )

    # prepare optimizer
    optimizer = composer.optim.DecoupledSGDW(
        model.parameters(),
        lr=0.05,
        momentum=0.9,
        weight_decay=2.0e-3,
    )

    if config.pop("should_eval", False):
        config["eval_dataloader"] = evaluator

    return composer.trainer.Trainer(
        model=model, train_dataloader=train_dataloader, optimizers=optimizer, **config
    )


trainer_init_per_worker.__test__ = False


def test_mosaic_cifar10(ray_start_4_cpus):
    from ray.train.examples.mosaic_cifar10_example import train_mosaic_cifar10

    result = train_mosaic_cifar10().metrics_dataframe

    # check the max epoch value
    assert result["epoch"][result.index[-1]] == 4

    # check train_iterations
    assert result["_training_iteration"][result.index[-1]] == 5
<<<<<<< HEAD
=======
    assert len(result) == 5
>>>>>>> eab7e92b

    # check metrics/train/Accuracy has increased
    acc = list(result["metrics/train/Accuracy"])
    assert acc[-1] > acc[0]


def test_init_errors(ray_start_4_cpus):
    from ray.train.mosaic import MosaicTrainer

    """Tests errors that may be raised when constructing MosaicTrainer. The error may
    be due to bad `trainer_init_per_worker` function or missing requirements in the
    `trainer_init_config` argument.
    """
    # invalid trainer init function -- no argument
    def bad_trainer_init_per_worker_1():
        pass

    trainer_init_config = {
        "max_duration": "1ba",
    }

    with pytest.raises(ValueError):
        _ = MosaicTrainer(
            trainer_init_per_worker=bad_trainer_init_per_worker_1,
            trainer_init_config=trainer_init_config,
            scaling_config=scaling_config,
        )

    # invalid trainer init function -- more than one argument
    def bad_trainer_init_per_worker_1(a, b):
        pass

    with pytest.raises(ValueError):
        _ = MosaicTrainer(
            trainer_init_per_worker=bad_trainer_init_per_worker_1,
            trainer_init_config=trainer_init_config,
            scaling_config=scaling_config,
        )

    # datasets is not supported
    with pytest.raises(ValueError, match=r".*dataset shards.*`prepare_dataloader`.*"):
        _ = MosaicTrainer(
            trainer_init_per_worker=trainer_init_per_worker,
            trainer_init_config=trainer_init_config,
            scaling_config=scaling_config,
            datasets={"train": [1]},
        )


def test_loggers(ray_start_4_cpus):
    from ray.train.mosaic import MosaicTrainer

    from composer.loggers.logger_destination import LoggerDestination
    from composer.core.state import State
    from composer.loggers import Logger
    from composer.core.callback import Callback

    class DummyLogger(LoggerDestination):
        def fit_start(self, state: State, logger: Logger) -> None:
            raise ValueError("Composer Logger object exists.")

    class DummyCallback(Callback):
        def fit_start(self, state: State, logger: Logger) -> None:
            raise ValueError("Composer Callback object exists.")

    class DummyMonitorCallback(Callback):
        def fit_start(self, state: State, logger: Logger) -> None:
            logger.log_metrics({"dummy_callback": "test"})

    # DummyLogger should not throw an error since it should be removed before `fit` call
    trainer_init_config = {
        "max_duration": "1ep",
        "loggers": DummyLogger(),
    }

    trainer = MosaicTrainer(
        trainer_init_per_worker=trainer_init_per_worker,
        trainer_init_config=trainer_init_config,
        scaling_config=scaling_config,
    )

    trainer.fit()

    # DummyCallback should throw an error since it should not have been removed.
    trainer_init_config["callbacks"] = DummyCallback()
    trainer = MosaicTrainer(
        trainer_init_per_worker=trainer_init_per_worker,
        trainer_init_config=trainer_init_config,
        scaling_config=scaling_config,
    )

    with pytest.raises(ValueError) as e:
        trainer.fit()
        assert e == "Composer Callback object exists."

    trainer_init_config["callbacks"] = DummyMonitorCallback()
    trainer = MosaicTrainer(
        trainer_init_per_worker=trainer_init_per_worker,
        trainer_init_config=trainer_init_config,
        scaling_config=scaling_config,
    )

    result = trainer.fit()

    assert "dummy_callback" in result.metrics
    assert result.metrics["dummy_callback"] == "test"


def test_log_count(ray_start_4_cpus):
    from ray.train.mosaic import MosaicTrainer

    trainer_init_config = {
        "max_duration": "1ep",
        "should_eval": False,
    }

    trainer = MosaicTrainer(
        trainer_init_per_worker=trainer_init_per_worker,
        trainer_init_config=trainer_init_config,
        scaling_config=scaling_config,
    )

    result = trainer.fit()

    assert len(result.metrics_dataframe) == 1

    trainer_init_config["max_duration"] = "1ba"

    trainer = MosaicTrainer(
        trainer_init_per_worker=trainer_init_per_worker,
        trainer_init_config=trainer_init_config,
        scaling_config=scaling_config,
    )

    result = trainer.fit()

    assert len(result.metrics_dataframe) == 1


def test_metrics_key(ray_start_4_cpus):
    from ray.train.mosaic import MosaicTrainer

    """Tests if `log_keys` defined in `trianer_init_config` appears in result
    metrics_dataframe.
    """
    trainer_init_config = {
        "max_duration": "1ep",
        "should_eval": True,
        "log_keys": ["metrics/my_evaluator/Accuracy"],
    }

    trainer = MosaicTrainer(
        trainer_init_per_worker=trainer_init_per_worker,
        trainer_init_config=trainer_init_config,
        scaling_config=scaling_config,
    )

    result = trainer.fit()

    # check if the passed in log key exists
    assert "metrics/my_evaluator/Accuracy" in result.metrics_dataframe.columns


def test_monitor_callbacks(ray_start_4_cpus):
    from ray.train.mosaic import MosaicTrainer

    # Test Callbacks involving logging (SpeedMonitor, LRMonitor)
    from composer.callbacks import SpeedMonitor, LRMonitor, GradMonitor

    trainer_init_config = {
        "max_duration": "1ep",
        "should_eval": True,
    }
    trainer_init_config["log_keys"] = [
        "grad_l2_norm/step",
    ]
    trainer_init_config["callbacks"] = [
        SpeedMonitor(window_size=3),
        LRMonitor(),
        GradMonitor(),
    ]

    trainer = MosaicTrainer(
        trainer_init_per_worker=trainer_init_per_worker,
        trainer_init_config=trainer_init_config,
        scaling_config=scaling_config,
    )

    result = trainer.fit()

    assert len(result.metrics_dataframe) == 1

    metrics_columns = result.metrics_dataframe.columns
    columns_to_check = [
        "wall_clock/train",
        "wall_clock/val",
        "wall_clock/total",
        "lr-DecoupledSGDW/group0",
        "grad_l2_norm/step",
    ]
    for column in columns_to_check:
        assert column in metrics_columns, column + " is not found"
        assert result.metrics_dataframe[column].isnull().sum() == 0, (
            column + " column has a null value"
        )


def test_checkpoint_model(ray_start_4_cpus):
    from ray.train.mosaic import MosaicTrainer

    model = torchvision.models.resnet18(num_classes=10)

    trainer_init_config = {
        "model": model,
        "max_duration": "5ep",
    }

    trainer = MosaicTrainer(
        trainer_init_per_worker=trainer_init_per_worker,
        trainer_init_config=trainer_init_config,
        scaling_config=scaling_config,
    )

    result = trainer.fit()

    # load checkpointed model weights
    model.load_state_dict(result.checkpoint.to_dict()["model"], strict=True)

    trainer_init_config = {
        "model": model,
        "max_duration": "2ep",
    }

    trainer = MosaicTrainer(
        trainer_init_per_worker=trainer_init_per_worker,
        trainer_init_config=trainer_init_config,
        scaling_config=scaling_config,
    )

    result2 = trainer.fit()

    # Accuracy should increase after two additional epochs of training
    acc_key = "metrics/train/Accuracy"
    assert result.metrics[acc_key] <= result2.metrics[acc_key]


if __name__ == "__main__":
    import sys

    sys.exit(pytest.main(["-v", "-x", __file__]))<|MERGE_RESOLUTION|>--- conflicted
+++ resolved
@@ -90,10 +90,7 @@
 
     # check train_iterations
     assert result["_training_iteration"][result.index[-1]] == 5
-<<<<<<< HEAD
-=======
     assert len(result) == 5
->>>>>>> eab7e92b
 
     # check metrics/train/Accuracy has increased
     acc = list(result["metrics/train/Accuracy"])
